--- conflicted
+++ resolved
@@ -12,7 +12,6 @@
 
 ## Commands
 
-<<<<<<< HEAD
 ## Roadmap
 attachVolume - "Attach an AWS EBS Volume"
 copyImage - "Copy an AWS Machine Image to another region"
@@ -48,42 +47,4 @@
 resumeProcesses - "Resume all autoscaling processes on a specific autoscaling group"
 runCommand - "Run a command on a set of instances"
 suspendProcesses - "Stop all autoscaling processes on a specific autoscaling group"
-updateAutoScaleGroup - "Update an AWS AutoScaling Group"
-=======
-## Work List
-* attachVolume - "Attach an AWS EBS Volume"
-* copyImage - "Copy an AWS Machine Image to another region"
-* copySnapshot - "Copy an AWS EBS Snapshot to another region"
-* createAddress - "Create an AWS Elastic IP Address (for use in a VPC or EC2-Classic)"
-* createAutoScaleGroup -"Create an AWS AutoScaling Group"
-* createImage - "Create an AWS Machine Image from a running instance"
-* createLaunchConfiguration - "Create an AWS AutoScaling Launch Configuration"
-* createSnapshot - "Create an AWS EBS snapshot of a volume"
-* createVolume - "Create an AWS EBS volume (from a class snapshot or blank)"
-* deleteAutoScaleGroup - "Delete an AWS AutoScaling Group"
-* deleteImage - "Delete an AWS Machine Image"
-* deleteLaunchConfiguration - "Delete an AWS AutoScaling Launch Configuration"
-* deleteSnapshot - "Delete an AWS EBS Snapshot"
-* deleteVolume - "Delete an AWS EBS Volume"
-* detachVolume - "Detach an AWS EBS Volume"
-* stopInstances - "Stop AWS instance(s)"
-* pauseInstances - "Pause AWS instance(s)"
-* launchInstance - "Launch an EC2 instance"
-* listAddresses - "Lists all AWS Elastic IP Addresses"
-* listAlarms - "Lists all CloudWatch Alarms"
-* listAutoScaleGroups - "Lists all AutoScale Groups"
-* ~~listImages - "Lists all AWS Machine Images owned by us"~~
-* ~~listInstances - "Lists all AWS EC2 Instances"~~
-* ~~listLaunchConfigurations - "List all Launch Configurations"~~
-* ~~listLoadBalancers - "Lists all Elastic Load Balancers"~~
-* listScalingPolicies - "Lists all Scaling Policies"
-* listSecurityGroups - "Lists all Security Groups"
-* listSnapshots - "Lists all AWS EBS Snapshots"
-* listSubnets - "Lists all AWS Subnets"
-* listVolumes - "Lists all AWS EBS Volumes"
-* listVpcs - "Lists all AWS Vpcs"
-* resumeProcesses - "Resume all autoscaling processes on a specific autoscaling group"
-* runCommand - "Run a command on a set of instances"
-* suspendProcesses - "Stop all autoscaling processes on a specific autoscaling group"
-* updateAutoScaleGroup - "Update an AWS AutoScaling Group"
->>>>>>> 49223dd6
+updateAutoScaleGroup - "Update an AWS AutoScaling Group"